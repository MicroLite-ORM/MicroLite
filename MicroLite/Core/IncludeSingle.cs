﻿// -----------------------------------------------------------------------
// <copyright file="IncludeSingle.cs" company="MicroLite">
// Copyright 2012 - 2016 Project Contributors
//
// Licensed under the Apache License, Version 2.0 (the "License");
// you may not use this file except in compliance with the License.
// You may obtain a copy of the License at
//
//    http://www.apache.org/licenses/LICENSE-2.0
//
// </copyright>
// -----------------------------------------------------------------------
namespace MicroLite.Core
{
    using System;
    using System.Data.Common;
    using System.Threading;
    using System.Threading.Tasks;
    using MicroLite.Mapping;
    using MicroLite.TypeConverters;

    /// <summary>
    /// The default implementation of <see cref="IInclude&lt;T&gt;"/> for mapped objects.
    /// </summary>
    /// <typeparam name="T">The type of object to be included.</typeparam>
    [System.Diagnostics.DebuggerDisplay("HasValue: {HasValue}, Value: {Value}")]
    internal sealed class IncludeSingle<T> : Include, IInclude<T>
    {
        private static readonly Type resultType = typeof(T);
        private Action<IInclude<T>> callback;

        public T Value
        {
            get;
            private set;
        }

        public void OnLoad(Action<IInclude<T>> action)
        {
            this.callback = action;
        }

<<<<<<< HEAD
        internal override async Task BuildValueAsync(DbDataReader reader, CancellationToken cancellationToken)
=======
        internal override async System.Threading.Tasks.Task BuildValueAsync(DbDataReader reader, CancellationToken cancellationToken)
>>>>>>> 4d20175c
        {
            if (await reader.ReadAsync(cancellationToken).ConfigureAwait(false))
            {
                if (TypeConverter.IsNotEntityAndConvertible(resultType))
                {
                    var typeConverter = TypeConverter.For(resultType) ?? TypeConverter.Default;

                    this.Value = (T)typeConverter.ConvertFromDbValue(reader, 0, resultType);
                }
                else
                {
                    var objectInfo = ObjectInfo.For(resultType);

                    this.Value = (T)objectInfo.CreateInstance(reader);
                }

                this.HasValue = true;

                if (await reader.ReadAsync(cancellationToken).ConfigureAwait(false))
                {
                    throw new MicroLiteException(ExceptionMessages.Include_SingleRecordExpected);
                }

                this.callback?.Invoke(this);
            }
        }
    }
}<|MERGE_RESOLUTION|>--- conflicted
+++ resolved
@@ -15,7 +15,6 @@
     using System;
     using System.Data.Common;
     using System.Threading;
-    using System.Threading.Tasks;
     using MicroLite.Mapping;
     using MicroLite.TypeConverters;
 
@@ -40,11 +39,7 @@
             this.callback = action;
         }
 
-<<<<<<< HEAD
-        internal override async Task BuildValueAsync(DbDataReader reader, CancellationToken cancellationToken)
-=======
         internal override async System.Threading.Tasks.Task BuildValueAsync(DbDataReader reader, CancellationToken cancellationToken)
->>>>>>> 4d20175c
         {
             if (await reader.ReadAsync(cancellationToken).ConfigureAwait(false))
             {
