--- conflicted
+++ resolved
@@ -86,11 +86,7 @@
 
             SqlCharacters.Current = this.sqlDialect.SqlCharacters;
 
-<<<<<<< HEAD
-            return new AsyncSession(connectionScope, this.sqlDialect, this.dbDriver, Listener.DeleteListeners, Listener.InsertListener, Listener.UpdateListeners);
-=======
             return new AsyncSession(connectionScope, this.sqlDialect, this.dbDriver, this.sessionListeners);
->>>>>>> 4d20175c
         }
     }
 }