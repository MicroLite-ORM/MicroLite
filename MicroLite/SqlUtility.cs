﻿// -----------------------------------------------------------------------
// <copyright file="SqlUtility.cs" company="MicroLite">
// Copyright 2012 - 2014 Project Contributors
//
// Licensed under the Apache License, Version 2.0 (the "License");
// you may not use this file except in compliance with the License.
// You may obtain a copy of the License at
//
//    http://www.apache.org/licenses/LICENSE-2.0
//
// </copyright>
// -----------------------------------------------------------------------
namespace MicroLite
{
    using System;
    using System.Collections.Generic;
    using System.Globalization;
    using System.Linq;
    using System.Text;

    /// <summary>
    /// A utility class containing useful methods for manipulating SQL.
    /// </summary>
    public static class SqlUtility
    {
        private static readonly char[] digits = new[] { '0', '1', '2', '3', '4', '5', '6', '7', '8', '9' };
        private static readonly string[] emptyParameterNames = new string[0];
        private static readonly char[] namedParameterIdentifiers = new[] { '@', ':' };
        private static readonly char[] parameterIdentifiers = new[] { '@', ':', '?' };

        /// <summary>
        /// Gets the position of the first parameter in the specified SQL command text.
        /// </summary>
        /// <param name="commandText">The SQL command text.</param>
        /// <returns>The position of the first parameter in the command text or -1 if no parameters are found.</returns>
        public static int GetFirstParameterPosition(string commandText)
        {
            if (commandText == null)
            {
                throw new ArgumentNullException("commandText");
            }

            var firstParameterPosition = commandText.IndexOfAny(parameterIdentifiers);

            return firstParameterPosition;
        }

        /// <summary>
        /// Gets the parameter names from the specified SQL command text or an empty list if the command text does not contain any named parameters.
        /// </summary>
        /// <param name="commandText">The SQL command text.</param>
        /// <returns>A list containing the parameter names in the SQL command text.</returns>
        /// <remarks>Will return an empty list if the command text has no parameter names or the parameter names are all '?' (if the dialect does not support named parameters).</remarks>
        public static IList<string> GetParameterNames(string commandText)
        {
            if (commandText == null)
            {
                throw new ArgumentNullException("commandText");
            }

            if (GetFirstParameterPosition(commandText) == -1)
            {
                return emptyParameterNames;
            }

            var parameterNames = new List<string>();

            var startIndex = commandText.IndexOfAny(namedParameterIdentifiers);

            while (startIndex > -1)
            {
                var endIndex = commandText.Length;

                for (int i = startIndex + 1; i < commandText.Length; i++)
                {
<<<<<<< HEAD
                    // Ignore @@ as we would have for SELECT @@Identity
                    if ((i < commandText.Length && commandText[i + 1] == '@')
                        || (i > 0 && commandText[i - 1] == '@'))
                    {
                        continue;
                    }

                    startIndex = i;
                    startsWithParameter = i == 0;
                }
                else if ((startsWithParameter || startIndex > 0) && !char.IsLetterOrDigit(character) && character != '_')
                {
                    var length = i - startIndex;

                    var parameter = commandText.Substring(startIndex, length);
=======
                    var character = commandText[i];
>>>>>>> e3b45eec

                    if (!char.IsLetterOrDigit(character) && character != '_')
                    {
                        endIndex = i;
                        break;
                    }
                }

                var length = endIndex - startIndex;

                var parameter = commandText.Substring(startIndex, length);

                if (!parameterNames.Contains(parameter))
                {
                    parameterNames.Add(parameter);
                }

                startIndex = commandText.IndexOfAny(namedParameterIdentifiers, startIndex + 1);
            }

            return parameterNames;
        }

        /// <summary>
        /// Reads the ORDER BY clause from the specified SQL command text excluding the ORDER BY keyword.
        /// </summary>
        /// <param name="commandText">The SQL command text.</param>
        /// <returns>The ORDER BY clause without the ORDER BY keyword, or an empty string if there is no ORDER BY clause.</returns>
        [Obsolete("This method has been supseceeded by the new SqlString class and its Parse method, please use that instead. This method will be removed in MicroLite 6.0", error: false)]
        public static string ReadOrderByClause(string commandText)
        {
            var sqlString = SqlString.Parse(commandText, Clauses.OrderBy);

            return sqlString.OrderBy;
        }

        /// <summary>
        /// Reads the SELECT clause from the specified SQL command text excluding the SELECT keyword.
        /// </summary>
        /// <param name="commandText">The SQL command text.</param>
        /// <returns>The SELECT clause without the SELECT keyword, or an empty string if there is no SELECT clause.</returns>
        [Obsolete("This method has been supseceeded by the new SqlString class and its Parse method, please use that instead. This method will be removed in MicroLite 6.0", error: false)]
        public static string ReadSelectClause(string commandText)
        {
            var sqlString = SqlString.Parse(commandText, Clauses.Select);

            return sqlString.Select;
        }

        /// <summary>
        /// Reads the name of the table the sql query is targeting.
        /// </summary>
        /// <param name="commandText">The SQL command text.</param>
        /// <returns>The name of the table the sql query is targeting.</returns>
        [Obsolete("This method has been supseceeded by the new SqlString class and its Parse method, please use that instead. This method will be removed in MicroLite 6.0", error: false)]
        public static string ReadTableName(string commandText)
        {
            var sqlString = SqlString.Parse(commandText, Clauses.From);

            return sqlString.From;
        }

        /// <summary>
        /// Reads the WHERE clause from the specified SQL command text excluding the WHERE keyword.
        /// </summary>
        /// <param name="commandText">The SQL command text.</param>
        /// <returns>The WHERE clause without the WHERE keyword, or an empty string if there is no WHERE clause.</returns>
        [Obsolete("This method has been supseceeded by the new SqlString class and its Parse method, please use that instead. This method will be removed in MicroLite 6.0", error: false)]
        public static string ReadWhereClause(string commandText)
        {
            var sqlString = SqlString.Parse(commandText, Clauses.Where);

            return sqlString.Where;
        }

        /// <summary>
        /// Re-numbers the parameters in the SQL based upon the total number of arguments.
        /// </summary>
        /// <param name="sql">The SQL.</param>
        /// <param name="totalArgumentCount">The total number of arguments.</param>
        /// <returns>The re-numbered SQL</returns>
        public static string RenumberParameters(string sql, int totalArgumentCount)
        {
            var parameterNames = GetParameterNames(sql);

            if (parameterNames.Count == 0)
            {
                return sql;
            }

            var argsAdded = 0;
            var parameterPrefix = parameterNames[0].Substring(0, parameterNames[0].IndexOfAny(digits));

            var predicateReWriter = new StringBuilder(sql);

            foreach (var parameterName in parameterNames.OrderByDescending(n => n))
            {
                var newParameterName = parameterPrefix + (totalArgumentCount - ++argsAdded).ToString(CultureInfo.InvariantCulture);

                predicateReWriter.Replace(parameterName, newParameterName);
            }

            return predicateReWriter.ToString();
        }
    }
}<|MERGE_RESOLUTION|>--- conflicted
+++ resolved
@@ -69,29 +69,19 @@
 
             while (startIndex > -1)
             {
+                // Ignore @@ as we would have for SELECT @@Identity
+                if ((startIndex < commandText.Length && commandText[startIndex + 1] == '@')
+                    || (startIndex > 0 && commandText[startIndex - 1] == '@'))
+                {
+                    startIndex = commandText.IndexOfAny(namedParameterIdentifiers, startIndex + 1);
+                    continue;
+                }
+
                 var endIndex = commandText.Length;
 
                 for (int i = startIndex + 1; i < commandText.Length; i++)
                 {
-<<<<<<< HEAD
-                    // Ignore @@ as we would have for SELECT @@Identity
-                    if ((i < commandText.Length && commandText[i + 1] == '@')
-                        || (i > 0 && commandText[i - 1] == '@'))
-                    {
-                        continue;
-                    }
-
-                    startIndex = i;
-                    startsWithParameter = i == 0;
-                }
-                else if ((startsWithParameter || startIndex > 0) && !char.IsLetterOrDigit(character) && character != '_')
-                {
-                    var length = i - startIndex;
-
-                    var parameter = commandText.Substring(startIndex, length);
-=======
                     var character = commandText[i];
->>>>>>> e3b45eec
 
                     if (!char.IsLetterOrDigit(character) && character != '_')
                     {
@@ -120,12 +110,31 @@
         /// </summary>
         /// <param name="commandText">The SQL command text.</param>
         /// <returns>The ORDER BY clause without the ORDER BY keyword, or an empty string if there is no ORDER BY clause.</returns>
-        [Obsolete("This method has been supseceeded by the new SqlString class and its Parse method, please use that instead. This method will be removed in MicroLite 6.0", error: false)]
         public static string ReadOrderByClause(string commandText)
         {
-            var sqlString = SqlString.Parse(commandText, Clauses.OrderBy);
-
-            return sqlString.OrderBy;
+            if (string.IsNullOrEmpty(commandText))
+            {
+                return string.Empty;
+            }
+
+            var segmentPositions = SegmentPositions.GetSegmentPositions(commandText);
+
+            if (segmentPositions.OrderByIndex == -1)
+            {
+                return string.Empty;
+            }
+
+            var startIndex = segmentPositions.OrderByIndex + 8; // Remove the ORDER BY keyword
+            var length = commandText.Length - startIndex;
+
+            var segment = commandText.Substring(startIndex, length).Trim();
+
+            if (segment.Contains(Environment.NewLine))
+            {
+                segment = segment.Replace(Environment.NewLine, " ");
+            }
+
+            return segment;
         }
 
         /// <summary>
@@ -133,12 +142,31 @@
         /// </summary>
         /// <param name="commandText">The SQL command text.</param>
         /// <returns>The SELECT clause without the SELECT keyword, or an empty string if there is no SELECT clause.</returns>
-        [Obsolete("This method has been supseceeded by the new SqlString class and its Parse method, please use that instead. This method will be removed in MicroLite 6.0", error: false)]
         public static string ReadSelectClause(string commandText)
         {
-            var sqlString = SqlString.Parse(commandText, Clauses.Select);
-
-            return sqlString.Select;
+            if (string.IsNullOrEmpty(commandText))
+            {
+                return string.Empty;
+            }
+
+            var segmentPositions = SegmentPositions.GetSegmentPositions(commandText);
+
+            if (segmentPositions.FromIndex < 6)
+            {
+                return string.Empty;
+            }
+
+            var startIndex = 6; // Remove the SELECT keyword
+            var length = segmentPositions.FromIndex - startIndex;
+
+            var segment = commandText.Substring(startIndex, length).Trim();
+
+            if (segment.Contains(Environment.NewLine))
+            {
+                segment = segment.Replace(Environment.NewLine, " ");
+            }
+
+            return segment;
         }
 
         /// <summary>
@@ -146,12 +174,40 @@
         /// </summary>
         /// <param name="commandText">The SQL command text.</param>
         /// <returns>The name of the table the sql query is targeting.</returns>
-        [Obsolete("This method has been supseceeded by the new SqlString class and its Parse method, please use that instead. This method will be removed in MicroLite 6.0", error: false)]
         public static string ReadTableName(string commandText)
         {
-            var sqlString = SqlString.Parse(commandText, Clauses.From);
-
-            return sqlString.From;
+            if (string.IsNullOrEmpty(commandText))
+            {
+                return string.Empty;
+            }
+
+            var segmentPositions = SegmentPositions.GetSegmentPositions(commandText);
+
+            if (segmentPositions.FromIndex == -1)
+            {
+                return string.Empty;
+            }
+
+            var startIndex = segmentPositions.FromIndex + 4; // Start after the FROM keyword.
+            var length = commandText.Length - startIndex;
+
+            if (segmentPositions.WhereIndex != -1)
+            {
+                length = segmentPositions.WhereIndex - startIndex;
+            }
+            else if (segmentPositions.OrderByIndex != -1)
+            {
+                length = segmentPositions.OrderByIndex - startIndex;
+            }
+
+            var segment = commandText.Substring(startIndex, length).Trim();
+
+            if (segment.Contains(Environment.NewLine))
+            {
+                segment = segment.Replace(Environment.NewLine, " ");
+            }
+
+            return segment;
         }
 
         /// <summary>
@@ -159,12 +215,33 @@
         /// </summary>
         /// <param name="commandText">The SQL command text.</param>
         /// <returns>The WHERE clause without the WHERE keyword, or an empty string if there is no WHERE clause.</returns>
-        [Obsolete("This method has been supseceeded by the new SqlString class and its Parse method, please use that instead. This method will be removed in MicroLite 6.0", error: false)]
         public static string ReadWhereClause(string commandText)
         {
-            var sqlString = SqlString.Parse(commandText, Clauses.Where);
-
-            return sqlString.Where;
+            if (string.IsNullOrEmpty(commandText))
+            {
+                return string.Empty;
+            }
+
+            var segmentPositions = SegmentPositions.GetSegmentPositions(commandText);
+
+            if (segmentPositions.WhereIndex == -1)
+            {
+                return string.Empty;
+            }
+
+            var startIndex = segmentPositions.WhereIndex + 5; // Start after the WHERE keyword.
+            var length = segmentPositions.OrderByIndex != -1
+                ? segmentPositions.OrderByIndex - startIndex
+                : commandText.Length - startIndex;
+
+            var segment = commandText.Substring(startIndex, length).Trim();
+
+            if (segment.Contains(Environment.NewLine))
+            {
+                segment = segment.Replace(Environment.NewLine, " ");
+            }
+
+            return segment;
         }
 
         /// <summary>
@@ -196,5 +273,53 @@
 
             return predicateReWriter.ToString();
         }
+
+        private struct SegmentPositions
+        {
+            private readonly int fromIndex;
+            private readonly int orderByIndex;
+            private readonly int whereIndex;
+
+            internal SegmentPositions(int fromIndex, int orderByIndex, int whereIndex)
+            {
+                this.fromIndex = fromIndex;
+                this.orderByIndex = orderByIndex;
+                this.whereIndex = whereIndex;
+            }
+
+            internal int FromIndex
+            {
+                get
+                {
+                    return this.fromIndex;
+                }
+            }
+
+            internal int OrderByIndex
+            {
+                get
+                {
+                    return this.orderByIndex;
+                }
+            }
+
+            internal int WhereIndex
+            {
+                get
+                {
+                    return this.whereIndex;
+                }
+            }
+
+            internal static SegmentPositions GetSegmentPositions(string commandText)
+            {
+                var segmentPositions = new SegmentPositions(
+                    commandText.IndexOf("FROM", StringComparison.OrdinalIgnoreCase),
+                    commandText.IndexOf("ORDER BY", StringComparison.OrdinalIgnoreCase),
+                    commandText.IndexOf("WHERE", StringComparison.OrdinalIgnoreCase));
+
+                return segmentPositions;
+            }
+        }
     }
 }